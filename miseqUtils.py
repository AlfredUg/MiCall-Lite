from datetime import datetime
import sys, re, math
import random


# Matches the size of the left-gap induced by alignment
gpfx = re.compile('^[-]+')

def len_gap_prefix (s):
    """Find length of gap prefix"""
    hits = gpfx.findall(s)
    if hits:
        return len(hits[0])
    else:
        return 0


# Matches 1+ occurences of a number, followed by a letter from {MIDNSHPX=}
cigar_re = re.compile('[0-9]+[MIDNSHPX=]')

def apply_cigar (cigar, seq, qual):
    """
    Parse SAM CIGAR and apply to the SAM nucleotide sequence.

    Input: cigar, sequence, and quality string from SAM.
    Output: shift (?), sequence with CIGAR incorporated + new quality string
    """
    newseq = ''
    newqual = ''
    tokens = cigar_re.findall(cigar)
    if len(tokens) == 0:
        return None, None, None

    # Account for removing soft clipped bases on left
    shift = 0
    if tokens[0].endswith('S'):
        shift = int(tokens[0][:-1])

    left = 0
    for token in tokens:
        length = int(token[:-1])

        # Matching sequence: carry it over
        if token[-1] == 'M':
            newseq += seq[left:(left+length)]
            newqual += qual[left:(left+length)]
            left += length

        # Deletion relative to reference: pad with gaps
        elif token[-1] == 'D':
            newseq += '-'*length
            newqual += ' '*length 		# Assign fake placeholder score (Q=-1)

        # Insertion relative to reference: skip it (excise it)
        elif token[-1] == 'I':
            left += length
            continue

        # Soft clipping leaves the sequence in the SAM - so we should skip it
        elif token[-1] == 'S':
            left += length
            continue

        else:
            print "Unable to handle CIGAR token: {} - quitting".format(token)
            sys.exit()

    return shift, newseq, newqual

def merge_pairs (seq1, seq2, qual1, qual2, q_cutoff=10, minimum_q_delta=5):
    """
    Merge two sequences that overlap over some portion (paired-end
    reads).  Using the positional information in the SAM file, we will
    know where the sequences lie relative to one another.  In the case
    that the base in one read has no complement in the other read
    (in partial overlap region), take that base at face value.

    q_cutoff =          minimum quality score to accept base call
    minimum_q_delta =   minimum difference in quality scores between mates
                        above which we take the higher quality base, and
                        below which both bases are discarded.
    """
    # FIXME: N-N-N- prefix due to inproper handling of high Q cutoff
    import logging

    mseq = ''   # the merged sequence

    if len(seq1) > len(seq2):
        # require seq2 to be the longer string, if strings are unequal lengths
        seq1, seq2 = seq2, seq1
        qual1, qual2 = qual2, qual1  # FIXME: quality strings must be concordant

    for i, c2 in enumerate(seq2):
        # FIXME: Track the q-score of each base at each position
        q2 = ord(qual2[i])-33   # ASCII to integer conversion, error prob. = 10^(-q2/10)

        if i < len(seq1):
            c1 = seq1[i]
            q1 = ord(qual1[i])-33

            # Gaps are given the lowest q-rank (q = -1) but are NOT N-censored
            if c1 == '-' and c2 == '-':
                mseq += '-'
                continue

            # Reads agree and at least one has sufficient confidence
            if c1 == c2:
                if q1 > q_cutoff or q2 > q_cutoff:
                    mseq += c1
                else:
                    # neither base is confident
                    mseq += 'N'
            else:
                # reads disagree
                if abs(q2 - q1) >= minimum_q_delta:
                    # given one base has substantially higher quality than the other
                    if q1 > max(q2, q_cutoff):
                        mseq += c1
                    elif q2 > max(q1, q_cutoff):
                        mseq += c2
                    else:
                        # neither quality score is sufficiently high
                        mseq += 'N'
                else:
                    # discordant bases are too similar in confidence to choose
                    mseq += 'N'
        else:
            # no mate in other read
            if q2 > q_cutoff:
                mseq += c2
            else:
                mseq += 'N'
    return mseq


def sam2fasta (infile, cutoff=10, mapping_cutoff = 5, max_prop_N=0.5):
    """
    Parse SAM file contents and return FASTA. For matched read pairs,
    merge the reads together into a single sequence
    """

    # build dictionary of paired reads
    data = {}
    for line in infile:
        if line.startswith('@'):
            # skip SAM header line
            continue

        qname, flag, refname, pos, mapq, cigar, rnext, pnext, tlen, seq, qual = line.strip('\n').split('\t')[:11]

        if refname == '*' or cigar == '*' or int(mapq) < mapping_cutoff:
            # skip reads that failed to map
            continue

<<<<<<< HEAD
        #seq1 = '-'*pos1 + censor_bases(seq1, qual1, cutoff)
        seq1 = '-'*(pos1-1) + seq1     # FIXME: We no longer censor bases up front
        qual1 = '!'*(pos1-1) + qual1    # FIXME: Give quality string the same offset


        # No more lines
        if (i+1) == len(lines):
            break

        # Look ahead in the SAM for matching read
        qname2, flag, refname, pos, mapq, cigar, rnext, pnext, tlen, seq, qual = lines[i+1].strip('\n').split('\t')[:11]
=======
        if qname not in data:
            data.update({qname: []})
>>>>>>> 2c7fd550

        shift, seq1, qual1 = apply_cigar(cigar, seq, qual)
        seq2 = '-'*int(pos) + seq1  # pad sequence on left
        qual2 = '!'*int(pos) + qual1
        data[qname].append((seq2, qual2))

    infile.close()

    # convert to FASTA by merging mate pairs
    fasta = []
    for qname in data.iterkeys():
        if len(data[qname]) > 1:
            seq1, qual1 = data[qname][0]
            seq2, qual2 = data[qname][1]
            mseq = merge_pairs(seq1, seq2, qual1, qual2, cutoff)

            # exclude merged pairs that introduce too many N's
            prop_N = mseq.count('N') / float(len(mseq.strip('-')))
            if prop_N > max_prop_N:
                continue

<<<<<<< HEAD
            #seq2 = '-'*pos2 + censor_bases(seq2, qual2, cutoff)
            seq2 = '-'*(pos2-1) + seq2      # FIXME: We no longer censor bases up front
            qual2 = '!'*(pos2-1) + qual2     # FIXME: Give quality string the same offset

            mseq = merge_pairs(seq1, seq2, qual1, qual2, cutoff)    # FIXME: We now feed these quality data into merge_pairs

            # Sequence must not have too many censored bases
            # TODO: garbage reads should probably be reported
            if mseq.count('N') / float(len(mseq)) < max_prop_N:
                fasta.append([qname, mseq])

            i += 2
            continue

        # ELSE no matched pair
        fasta.append([qname, seq1])
        i += 1
=======
            fasta.append([qname, mseq])
        else:
            # unpaired, just copy over sequence
            fasta.append([qname, data[qname][0][0]])
>>>>>>> 2c7fd550

    return fasta


def samBitFlag (flag):
    """
    Interpret bitwise flag in SAM field as follows:

    Flag	Chr	Description
    =============================================================
    0x0001	p	the read is paired in sequencing
    0x0002	P	the read is mapped in a proper pair
    0x0004	u	the query sequence itself is unmapped
    0x0008	U	the mate is unmapped
    0x0010	r	strand of the query (1 for reverse)
    0x0020	R	strand of the mate
    0x0040	1	the read is the first read in a pair
    0x0080	2	the read is the second read in a pair
    0x0100	s	the alignment is not primary
    0x0200	f	the read fails platform/vendor quality checks
    0x0400	d	the read is either a PCR or an optical duplicate
    """
    labels = ['is_paired', 'is_mapped_in_proper_pair', 'is_unmapped', 'mate_is_unmapped',
            'is_reverse', 'mate_is_reverse', 'is_first', 'is_second', 'is_secondary_alignment',
            'is_failed', 'is_duplicate']

    binstr = bin(int(flag)).replace('0b', '')
    # flip the string
    binstr = binstr[::-1]
    # if binstr length is shorter than 11, pad the right with zeroes
    for i in range(len(binstr), 11):
        binstr += '0'

    bitflags = list(binstr)
    res = {}
    for i, bit in enumerate(bitflags):
        res.update({labels[i]: bool(int(bit))})

    return (res)


def sampleSheetParser (handle):
    """
    Parse the contents of SampleSheet.csv, convert contents into a
    Python dictionary object.
    Samples are tracked by sample name and sample number (e.g., S9).
    This is to distinguish replicates of the same sample.
    """

    # FIXME: Conan is going to start annotating samples as either amplicon or nextera
    # FIXME: We may need to change this code to handle this

    tag = None
    get_header = False
    header = [] # store Data block column labels
    sample_number = 1 # 1-indexing
    run_info = {} # return object

    for line in handle:
        # parse tags
        if line.startswith('['):
            tag = line.strip('\n').rstrip(',').strip('[]')
            if tag == 'Data':
                get_header = True
            continue

        # else not a tag line, parse contents
        tokens = line.strip('\n').split(',')

        # process tokens according to current tag
        if tag == 'Header':
            # inside [Header] block
            key, value = tokens[:2]
            run_info.update({key: value})

        elif tag == 'Data':
            # inside [Data] block
            if not run_info.has_key('Data'):
                run_info.update({'Data': {}})

            if get_header:
                # parse the first line as the header row
                header = tokens
                if not 'Sample_Name' in header:
                    sys.stderr.write("ERROR: SampleSheet.csv Data header does not include Sample_Name")
                    sys.exit()
                get_header = False
                continue

            index1 = tokens[header.index('index')]
            index2 = tokens[header.index('index2')]

            # parse Sample_Name field
            filename = tokens[header.index('Sample_Name')]
            clean_filename = re.sub('[_.;]', '-', filename)
            clean_filename += '_S%d' % sample_number # should correspond to FASTQ filename

            run_info['Data'].update({clean_filename: {'index1': index1,
                                                      'index2': index2}})

            # parse Description field
            # FIXME: currently this is partitioned by sub-samples (semi-colon delimited)
            # FIXME: but the pipeline does not support differential handling of sub-samples

            desc = tokens[header.index('Description')]
            desc_fields = desc.split() # whitespace-delimited
            for desc_field in desc_fields:
                desc_field_label = desc_field.split(':')[0]
                desc_subfields = desc_field.replace(desc_field_label+':', '').split(';')

                for desc_subfield in desc_subfields:
                    desc_subfield_tokens = desc_subfield.split(':')
                    sample_name = desc_subfield_tokens[0]
                    clean_sample_name = re.sub('[_.]', '-', sample_name)

                    if desc_field_label == 'Research':
                        is_research = (desc_subfield_tokens[1] == 'TRUE')
                        # would have been keying by clean_sample_name here and below
                        run_info['Data'][clean_filename].update({
                            'research': is_research,
                            'is_T_primer': 'TPRIMER' in desc_subfield_tokens})

                    if desc_field_label == 'Disablecontamcheck':
                        run_info['Data'][clean_filename].update({'disable_contamination_check': (desc_subfield_tokens[-1]=='TRUE')})

                    if desc_field_label == 'Comments':
                        run_info['Data'][clean_filename].update({'comments': desc_subfield_tokens[-1]})

                if not run_info['Data'][clean_filename].has_key('disable_contamination_check'):
                    # 'Disablecontamcheck' subfield not always under Description
                    # default to contamination check active
                    run_info['Data'][clean_filename].update({'disable_contamination_check': False})

                # FIXME: for the time being, apply ONLY first sub-sample description to entire sample
                break

            sample_number += 1

        else:
            # ignore other tags
            pass
    return run_info


def timestamp(message):
    curr_time = datetime.now().strftime('%Y-%m-%d %H:%M:%S.%f')
    output = ' {} {}'.format(curr_time,message)
    print output
    sys.stdout.flush()
    return "{}\n".format(output)

def prop_x4 (v3prot_path, fpr_cutoff, min_count):
    """Determine proportion X4 from v3prot file"""

    import logging

    with open(v3prot_path, 'rU') as infile:
        try:
            logging.info("Reading {}".format(v3prot_path))
            fasta = convert_fasta(infile.readlines())
        except Exception as e:
            raise Exception("convert_fasta threw exception '{}'".format(str(e)))

    total_count = 0
    total_x4_count = 0

    # Example header: F00309-IL_variant_0_count_27_fpr_4.0
    for h, s in fasta:
        try:
            tokens = h.split('_')
            variant = int(tokens[tokens.index('variant')+1])
            count = int(tokens[tokens.index('count')+1])
            fpr = float(tokens[tokens.index('fpr')+1])
        except:
            continue

        if count < min_count:
            continue
        if fpr <= fpr_cutoff:
            total_x4_count += count
        total_count += count

    proportion_X4 = (float(total_x4_count) / float(total_count)) * 100
    return (proportion_X4, total_x4_count, total_count)

def poly2conseq(poly_file,alphabet='ACDEFGHIKLMNPQRSTVWY*-',minCount=3):
    """
    Given a poly file containing either amino or nucleotide data,
    and a minimum base cutoff, generate the conseq. If the number
    of chars does not exceed the min base cutoff, an 'N' is reported.

    Assumptions: 	poly CSV has (sample, region, coord) followed by
            each character in the alphabet
    """

    import os,sys
    from glob import glob

    infile = open(poly_file, 'rU')
    lines = infile.readlines()
    infile.close()

    # For each coord within the sample-specific poly
    char_freqs = {}
    conseq = ""
    for start, line in enumerate(lines):

        # Ignore the poly header
        if start == 0: continue

        # Get the coord, and the char frequency for this coord
        fields = line.rstrip("\n").split(',')
        coord = fields[2]
        for i, char in enumerate(alphabet): char_freqs[char] = fields[i+3]

        # And take the max (Find the consensus)
        max_char = max(char_freqs, key=lambda n: char_freqs[n])
        if int(char_freqs[max_char]) <= minCount: conseq += 'N'
        else: conseq += max_char

    return conseq


def convert_csf (csf_handle):
    """
    Extract header, offset, and seq from the CSF.
    The header is qname for Nextera, and rank_count for Amplicon.
    """
    left_gap_position = {}
    right_gap_position = {}

    fasta = []
    for line in csf_handle:
        fields = line.strip('\n').split(',')
        CSF_header, offset, seq = fields[0], fields[1], fields[2]
        fasta.append([CSF_header, seq])
        left_gap_position[CSF_header] = int(offset)
        right_gap_position[CSF_header] = left_gap_position[CSF_header] + len(seq)

    return fasta,left_gap_position,right_gap_position



def convert_fasta (lines):	
    blocks = []
    sequence = ''
    for i in lines:
        if i[0] == '$': # skip h info
            continue
        elif i[0] == '>' or i[0] == '#':
            if len(sequence) > 0:
                blocks.append([h,sequence])
                sequence = ''	# reset containers
                h = i.strip('\n')[1:]
            else:
                h = i.strip('\n')[1:]
        else:
            sequence += i.strip('\n')
    try:
        blocks.append([h,sequence])	# handle last entry
    except:
        raise Exception("convert_fasta(): Error appending to blocks [{},{}]".format(h, sequence))
    return blocks



def fasta2phylip (fasta, handle):
    ntaxa = len(fasta)
    nsites = len(fasta[0][1])
    handle.write(str(ntaxa)+' '+str(nsites)+'\n')
    for row in fasta:
        # phylip format uses space delimiters
        header = regex.sub('',row[0]).replace(' ','_')
        handle.write(header+' '+row[1]+'\n')


def convert_phylip (lines):
    """
    Convert line input from Phylip format file into
    Python list object.
    """
    res = []
    try:
        ntaxa, nsites = lines[0].strip('\n').split()
    except:
        print lines[0]
        raise

    if len(lines) != int(ntaxa) + 1:
        raise AssertionError ('Number of taxa does not equal header')

    for line in lines[1:]:
        header, seq = line.strip('\n').split()
        res.append( [header, seq] )

    return res



complement_dict = {'A':'T', 'C':'G', 'G':'C', 'T':'A', 
                    'W':'S', 'R':'Y', 'K':'M', 'Y':'R', 'S':'W', 'M':'K',
                    'B':'V', 'D':'H', 'H':'D', 'V':'B',
                    '*':'*', 'N':'N', '-':'-'}

def reverse_and_complement(seq):
    rseq = seq[::-1]
    rcseq = ''
    for i in rseq:	# reverse order
        rcseq += complement_dict[i]
    return rcseq



codon_dict = {'TTT':'F', 'TTC':'F', 'TTA':'L', 'TTG':'L',
                'TCT':'S', 'TCC':'S', 'TCA':'S', 'TCG':'S',
                'TAT':'Y', 'TAC':'Y', 'TAA':'*', 'TAG':'*',
                'TGT':'C', 'TGC':'C', 'TGA':'*', 'TGG':'W',
                'CTT':'L', 'CTC':'L', 'CTA':'L', 'CTG':'L',
                'CCT':'P', 'CCC':'P', 'CCA':'P', 'CCG':'P',
                'CAT':'H', 'CAC':'H', 'CAA':'Q', 'CAG':'Q',
                'CGT':'R', 'CGC':'R', 'CGA':'R', 'CGG':'R',
                'ATT':'I', 'ATC':'I', 'ATA':'I', 'ATG':'M',
                'ACT':'T', 'ACC':'T', 'ACA':'T', 'ACG':'T',
                'AAT':'N', 'AAC':'N', 'AAA':'K', 'AAG':'K',
                'AGT':'S', 'AGC':'S', 'AGA':'R', 'AGG':'R',
                'GTT':'V', 'GTC':'V', 'GTA':'V', 'GTG':'V',
                'GCT':'A', 'GCC':'A', 'GCA':'A', 'GCG':'A',
                'GAT':'D', 'GAC':'D', 'GAA':'E', 'GAG':'E',
                'GGT':'G', 'GGC':'G', 'GGA':'G', 'GGG':'G',
                '---':'-', 'XXX':'?'}

mixture_regex = re.compile('[WRKYSMBDHVN-]')

mixture_dict = {'W':'AT', 'R':'AG', 'K':'GT', 'Y':'CT', 'S':'CG', 
                'M':'AC', 'V':'AGC', 'H':'ATC', 'D':'ATG',
                'B':'TGC', 'N':'ATGC', '-':'ATGC'}

#mixture_dict_2 =  [ (set(v), k) for k, v in mixture_dict.iteritems() ]
ambig_dict = dict(("".join(sorted(v)), k) for k, v in mixture_dict.iteritems())


def translate_nuc (seq, offset, resolve=False):
    """
    Translate nucleotide sequence into amino acid sequence.
        offset by X shifts sequence to the right by X bases
    Synonymous nucleotide mixtures are resolved to the corresponding residue.
    Nonsynonymous nucleotide mixtures are encoded with '?'
    """

    seq = '-'*offset + seq

    aa_list = []
    aa_seq = ''	# use to align against reference, for resolving indels

    # loop over codon sites in nucleotide sequence
    for codon_site in xrange(0, len(seq), 3):
        codon = seq[codon_site:codon_site+3]

        if len(codon) < 3:
            break

        # note that we're willing to handle a single missing nucleotide as an ambiguity
        if codon.count('-') > 1 or '?' in codon:
            if codon == '---':	# don't bother to translate incomplete codons
                aa_seq += '-'
            else:
                aa_seq += '?'
            continue

        # look for nucleotide mixtures in codon, resolve to alternative codons if found
        num_mixtures = len(mixture_regex.findall(codon))

        if num_mixtures == 0:
            aa_seq += codon_dict[codon]

        elif num_mixtures == 1:
            resolved_AAs = []
            for pos in range(3):
                if codon[pos] in mixture_dict.keys():
                    for r in mixture_dict[codon[pos]]:
                        rcodon = codon[0:pos] + r + codon[(pos+1):]
                        if codon_dict[rcodon] not in resolved_AAs:
                            resolved_AAs.append(codon_dict[rcodon])
            if len(resolved_AAs) > 1:
                if resolve:
                    # for purposes of aligning AA sequences
                    # it is better to have one of the resolutions
                    # than a completely ambiguous '?'
                    aa_seq += resolved_AAs[0]
                else:
                    aa_seq += '?'
            else:
                aa_seq += resolved_AAs[0]

        else:
            aa_seq += '?'

    return aa_seq



def consensus(column, alphabet='ACGT', resolve=False):
    """
    Plurality consensus - nucleotide with highest frequency.
    In case of tie, report mixtures.
    """
    freqs = {}

    # Populate possible bases from alphabet
    for char in alphabet:
        freqs.update({char: 0})

    # Traverse the column...
    for char in column:

        # If the character is within the alphabet, keep it
        if char in alphabet:
            freqs[char] += 1

        # If there exists an entry in mixture_dict, take that
        # mixture_dict maps mixtures to bases ('-' maps to 'ACGT')
        elif mixture_dict.has_key(char):

            # Handle ambiguous nucleotides with equal weighting
            # (Ex: for a gap, add 1/4 to all 4 chars)
            resolutions = mixture_dict[char]
            for char2 in resolutions:
                freqs[char2] += 1./len(resolutions)
        else:
            pass

    # AT THIS POINT, NO GAPS ARE RETAINED IN FREQS - TRUE GAPS ARE REPLACED WITH 'ACGT' (N)


    # Get a base with the highest frequency
    # Note: For 2 identical frequencies, it will only return 1 base
    base = max(freqs, key=lambda n: freqs[n])
    max_count = freqs[base]

    # Return all bases (elements of freqs) such that the freq(b) = max_count
    possib = filter(lambda n: freqs[n] == max_count, freqs)

    # If there is only a single base with the max_count, return it
    if len(possib) == 1:
        return possib[0]

    # If a gap is in the list of possible bases... remove it unless it is the only base
    # CURRENTLY, THIS BRANCH IS NEVER REACHED
    elif "-" in possib:
        if resolve:
            possib.remove("-")
            if len(possib) == 0:
                return "-"
            elif len(possib) == 1:
                return possib[0]
            else:
                return ambig_dict["".join(sorted(possib))]

        # If resolve is turned off, gap characters override all ties
        else:
            return "-"
    else:
        return ambig_dict["".join(sorted(possib))]


def majority_consensus (fasta, threshold = 0.5, alphabet='ACGT', ambig_char = 'N'):
    """
    Return majority-rule consensus sequence.
    [threshold] = percentage of column that most common character must exceed
    [alphabet] = recognized character states
    """
    consen = []
    columns = transpose_fasta(fasta)
    for column in columns:
        consen.append(consensus(column, alphabet=alphabet, resolve=False))
    newseq = "".join(consen)
    return newseq


# =======================================================================

def transpose_fasta (fasta):
    """
    Returns an array of alignment columns.
    some checks to make sure the right kind of object is being sent
    """
    #
    if type(fasta) is not list:
        return None
    if type(fasta[0]) is not list or len(fasta[0]) != 2:
        return None

    # fasta[0][1] gets the length of the sequence in the first entry...?
    n_columns = len(fasta[0][1])
    res = []

    # For each coordinate, extract the character from each fasta sequence
    for c in range(n_columns):
        res.append ( [ s[c] for h, s in fasta ] )

    # Return list of lists: res[1] contains list of chars at position 1 of each seq
    return res

def untranspose_fasta(tfasta):
    nseq = len(tfasta[0])
    res = [ '' for s in range(nseq) ]
    for col in tfasta:
        for i in range(nseq):
            res[i] += col[i]
    return res



def entropy_from_fasta (fasta, alphabet = 'ACGT', counts = None):
    """
    Calculate the mean entropy over columns of an alignment
    passed as a FASTA object (list of lists).
    Defaults to the nucleotide alphabet.
    If a vector of counts is passed, then entropy calculations will
    be weighted by the frequency of each sequence.  Otherwise each
    sequence will be counted as one instance.

    NOTE: Non-alphabet characters (e.g., mixtures, gaps) are being simply ignored!

    Test code:
    infile = open('/Users/apoon/wip/etoi/screened/ACT 60690_NEF_forward.pre2.screen1', 'rU')
    fasta = convert_fasta(infile.readlines())
    infile.close()
    counts = [int(h.split('_')[1]) for h, s in fasta]
    """
    columns = transpose_fasta (fasta)
    ents = []
    for col in columns:
        ent = 0.

        # expand character count in vector if 'counts' argument is given
        if counts:
            new_col = []
            for i in range(len(col)):
                new_col.extend( [ col[i] for j in range(counts[i]) ] )
            col = new_col

        for char in alphabet:
            freq = float(col.count(char)) / len(col)
            if freq > 0:
                ent -= freq * math.log(freq, 2)

        ents.append(ent)

    mean_ent = sum(ents) / len(ents)
    return mean_ent



def bootstrap(fasta):
    """
    Random sampling of columns with replacement from alignment.
    Returns a FASTA (list of lists)
    """
    nsites = len(fasta[0][1])
    seqnames = [h for (h, s) in fasta]
    res = []
    tfasta = transpose_fasta(fasta)
    sample = []
    for j in range(nsites):
        sample.append(tfasta[random.randint(0, nsites-1)])

    seqs = untranspose_fasta(sample)
    for k, s in enumerate(seqs):
        res.append([seqnames[k], s])

    return res


def pileup_to_conseq (path_to_pileup, qCutoff):
    """
    Generate a consensus sequence from a pileup file produced by samtools mpileup.
    mpileup generates a massive file.
    A pileup file stores each aligned read for each position with respect to reference.
    [infile] should be an absolute or relative path.
    """
    import logging,re,sys

    indels_re = re.compile('\+[0-9]+|\-[0-9]+')	# Matches '+' or '-' followed by 1+ numbers
    conseq = ''
    to_skip = 0

    # For each line in the pileup (For a given coordinate in the reference)
    last_pos = 0

    infile = open(path_to_pileup, 'rU')
    for line in infile:

        # Account for majority deletion in previous lines
        if to_skip > 0:
            to_skip -= 1
            continue

        # Extract pileup features
        label, pos, en, depth, astr, qstr = line.strip('\n').split('\t')
        pos = int(pos)

        # check if we have skipped a position in reference
        if pos-1 > last_pos:
            conseq += 'N' * (pos - last_pos - 1)

        last_pos = pos

        alist = []  # alist stores all bases at a given coordinate
        i = 0       # Current index for astr
        j = 0       # Current index for qstr

        # WARNING: THE SAM FORMAT DIVERGES FROM THE SOURCEFORGE DOCUMENTATION
        # BRIEFLY, INSTEAD OF "." TO MEAN "MATCH" THE BASE IS NOW PLACED DIRECTLY
        # INSIDE OF THE FEATURE STRING (SO, THE REF BASE HAS NO REAL MEANING)

        # For each position in astr (Main pileup feature list)
        while i < len(astr):

            # '^' means this is a new read: ^7G means the new read starts with
            # 'G' with a quality of asc(7)-33 = 37-33 = 4 (ASCII code - 33 gives Q)
            if astr[i] == '^':
                q = ord(qstr[j])-33
                base = astr[i+2] if q >= qCutoff else 'N'
                alist.append(base)
                i += 3
                j += 1

            # '*' represents a deleted base
            # '$' represents the end of a read
            elif astr[i] in '*$':
                i += 1

            else:
                # "+[0-9]+[ACGTN]+" denotes an insertion ("-[0-9]+[ACGTN]+" denotes deletion)
                # Ex: +2AG means there is an insert of "AG"
                if i < len(astr)-1 and astr[i+1] in '+-':

                    # From "+2AG...." extract out "+2"
                    # (re.match searches only BEGINNING of string)
                    m = indels_re.match(astr[i+1:])

                    # Get the length of the indel ("2" from "+2")
                    indel_len = int(m.group().strip('+-'))

                    # If this were "+19AGGACCA" then len would evaluate to 3
                    # So, left is exactly the index, plus the +- sign, plus the
                    # number of digits related to the size of this indel
                    left = i+1 + len(m.group())

                    # The insertion characters start from left and proceeds to left+len
                    insertion = astr[left:(left+indel_len)]

                    q = ord(qstr[j])-33
                    base = astr[i].upper() if q >= qCutoff else 'N'

                    # Ex token: A+3tgt
                    token = base + m.group() + insertion
                    alist.append(token)

                    i += len(token)
                    j += 1

                else:
                    # Operative case: sequence matches reference (And no indel ahead)
                    q = ord(qstr[j])-33
                    base = astr[i].upper() if q >= qCutoff else 'N'
                    alist.append(base)
                    i += 1
                    j += 1

        # Is this position dominated by an insertion or deletion?
        insertions = [x for x in alist if '+' in x]
        deletions = [x for x in alist if '-' in x]
        non_indel = sum([alist.count(nuc) for nuc in 'ACGT'])

        if len(insertions) > non_indel:
            intermed = [(insertions.count(token), token) for token in set(insertions)]
            intermed.sort(reverse=True)

            # Add most frequent insertion to consensus
            count, token = intermed[0]
            m = indels_re.findall(token)[0] # \+[0-9]+
            conseq += token[0] + token[1+len(m):]
            continue

        if len(deletions) > non_indel:
            # skip this line and the next N lines as necessary
            intermed = [(deletions.count(token), token) for token in set(deletions)]
            intermed.sort(reverse=True)
            count, token = intermed[0]

            m = indels_re.findall(token)[0]
            to_skip = int(m.strip('-')) - 1 # omitting this line counts as one
            continue

        # For this coordinate (line in the pileup), alist now contains all characters that occured
        counts = [(nuc, alist.count(nuc)) for nuc in 'ACGTN']
        intermed = [(v,k) for k, v in counts] # Store in intermed so we can take the majority base
        intermed.sort(reverse=True)
        conseq += intermed[0][1]

    infile.close()

    # Get the prefix from the pileup file
    prefix = path_to_pileup.split('/')[-1].split('_')[0]
    outpath = path_to_pileup+'.conseq'
    confile = open(outpath, 'w')
    confile.write(">{}\n{}\n".format(prefix, conseq))
    confile.close()

    logging.info("Conseq: {}".format(conseq))

    return outpath


def parse_fasta (handle):
    """
    Read lines from a FASTA file and return as a list of
    header, sequence tuples.
    """
    res = []
    sequence = ''
    for line in handle:
        if line.startswith('$'): # skip annotations
            continue
        elif line.startswith('>') or line.startswith('#'):
            if len(sequence) > 0:
                res.append((h, sequence))
                sequence = ''   # reset containers
            h = line.lstrip('>#').rstrip('\n')
        else:
            sequence += line.strip('\n')

    res.append((h, sequence)) # handle last entry
    return res<|MERGE_RESOLUTION|>--- conflicted
+++ resolved
@@ -152,26 +152,13 @@
             # skip reads that failed to map
             continue
 
-<<<<<<< HEAD
-        #seq1 = '-'*pos1 + censor_bases(seq1, qual1, cutoff)
-        seq1 = '-'*(pos1-1) + seq1     # FIXME: We no longer censor bases up front
-        qual1 = '!'*(pos1-1) + qual1    # FIXME: Give quality string the same offset
-
-
-        # No more lines
-        if (i+1) == len(lines):
-            break
-
-        # Look ahead in the SAM for matching read
-        qname2, flag, refname, pos, mapq, cigar, rnext, pnext, tlen, seq, qual = lines[i+1].strip('\n').split('\t')[:11]
-=======
         if qname not in data:
             data.update({qname: []})
->>>>>>> 2c7fd550
 
         shift, seq1, qual1 = apply_cigar(cigar, seq, qual)
-        seq2 = '-'*int(pos) + seq1  # pad sequence on left
-        qual2 = '!'*int(pos) + qual1
+        pos1 = int(pos)
+        seq2 = '-'*(pos1-1) + seq1  # pad sequence on left
+        qual2 = '!'*(pos1-1) + qual1
         data[qname].append((seq2, qual2))
 
     infile.close()
@@ -189,30 +176,10 @@
             if prop_N > max_prop_N:
                 continue
 
-<<<<<<< HEAD
-            #seq2 = '-'*pos2 + censor_bases(seq2, qual2, cutoff)
-            seq2 = '-'*(pos2-1) + seq2      # FIXME: We no longer censor bases up front
-            qual2 = '!'*(pos2-1) + qual2     # FIXME: Give quality string the same offset
-
-            mseq = merge_pairs(seq1, seq2, qual1, qual2, cutoff)    # FIXME: We now feed these quality data into merge_pairs
-
-            # Sequence must not have too many censored bases
-            # TODO: garbage reads should probably be reported
-            if mseq.count('N') / float(len(mseq)) < max_prop_N:
-                fasta.append([qname, mseq])
-
-            i += 2
-            continue
-
-        # ELSE no matched pair
-        fasta.append([qname, seq1])
-        i += 1
-=======
             fasta.append([qname, mseq])
         else:
             # unpaired, just copy over sequence
             fasta.append([qname, data[qname][0][0]])
->>>>>>> 2c7fd550
 
     return fasta
 
