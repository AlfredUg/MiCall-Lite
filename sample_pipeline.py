--- conflicted
+++ resolved
@@ -138,24 +138,6 @@
                            stdout=log_path,
                            stderr=log_path))
 
-<<<<<<< HEAD
-    ###############################
-    ### Begin g2p (For Amplicon covering HIV-1 env only!)
-    if args.mode == 'Amplicon':
-        # Compute g2p V3 tropism scores from HIV1B-env aln files and store in v3prot files
-        for sample_info in fastq_samples:
-            log_path = "{}.g2p.log".format(sample_info.output_root)
-            worker.run_job(Job(script=base_path + 'sam_g2p.sh',
-                               helpers=(base_path + 'sam_g2p.rb',
-                                        base_path + 'pssm_lib.rb',
-                                        base_path + alignment_lib,
-                                        base_path + 'g2p.matrix',
-                                        base_path + 'g2p_fpr.txt'),
-                               args=(sample_info.output_root + '.remap.csv',
-                                     sample_info.output_root + '.g2p.csv'),
-                               stdout=log_path,
-                               stderr=log_path))
-=======
     for sample_info in fastq_samples:
         log_path = "{}.g2p.log".format(sample_info.output_root)
         worker.run_job(Job(script=base_path + 'sam_g2p.sh',
@@ -169,16 +151,6 @@
                            stdout=log_path,
                            stderr=log_path))
 
-def collate_results(fastq_samples, worker, args, logger):
-    
-    #TODO: Move fasta_to_g2p back to count_samples().
-    # We have to make it thread safe before it can go there.
-    # Running it single threaded adds roughly an hour to a typical run.
-    # Remove fastq_samples and worker parameters when it moves.
-    
-    # Compute g2p V3 tropism scores from HIV1B-env aln files and store in v3prot files
-
->>>>>>> 7429b7b6
             
 def collate_results(fastq_samples, worker, args, logger):
     
